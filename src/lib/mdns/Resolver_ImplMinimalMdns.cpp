--- conflicted
+++ resolved
@@ -423,12 +423,7 @@
 // TODO(cecille): Extend filter and use this for Resolve
 CHIP_ERROR MinMdnsResolver::BrowseNodes(DiscoveryType type, DiscoveryFilter filter)
 {
-<<<<<<< HEAD
-    mDiscoveryType    = type;
-    char subtypeStr[] = "_X34567890123456";
-=======
     mDiscoveryType = type;
->>>>>>> 707a8253
 
     mdns::Minimal::FullQName qname;
 
@@ -444,7 +439,7 @@
         }
         else if (filter.type == DiscoveryFilterType::kInstanceName)
         {
-            qname = CheckAndAllocateQName(subtypeStr, "_chipc", "_udp", "local");
+            qname = CheckAndAllocateQName(filter.instanceName, "_chipc", "_udp", "local");
         }
         else
         {
