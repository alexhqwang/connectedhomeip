--- conflicted
+++ resolved
@@ -186,7 +186,7 @@
 {
     GlobalMinimalMdnsServer::Server().Shutdown();
 
-    Clear();
+    mQueryResponderAllocator.Clear();
 
     mCommissionInstanceName1 = GetRandU32();
     mCommissionInstanceName2 = GetRandU32();
@@ -209,10 +209,6 @@
 
 CHIP_ERROR AdvertiserMinMdns::Advertise(const OperationalAdvertisingParameters & params)
 {
-<<<<<<< HEAD
-=======
-    mQueryResponderAllocator.Clear();
->>>>>>> 19d81ab1
     char nameBuffer[64] = "";
 
     /// need to set server name
@@ -276,15 +272,7 @@
 
 CHIP_ERROR AdvertiserMinMdns::GetCommissionableInstanceName(char * serviceName, size_t maxLength)
 {
-<<<<<<< HEAD
     if (maxLength < 17)
-=======
-    mQueryResponderAllocator.Clear();
-    // TODO: need to detect colisions here
-    char nameBuffer[64] = "";
-    size_t len          = snprintf(nameBuffer, sizeof(nameBuffer), ChipLogFormatX64, GetRandU32(), GetRandU32());
-    if (len >= sizeof(nameBuffer))
->>>>>>> 19d81ab1
     {
         return CHIP_ERROR_NO_MEMORY;
     }
@@ -483,21 +471,13 @@
     char txtVidPid[chip::Mdns::kKeyVendorProductMaxLength + 4];
     if (params.GetProductId().HasValue() && params.GetVendorId().HasValue())
     {
-<<<<<<< HEAD
         snprintf(txtVidPid, sizeof(txtVidPid), "VP=%d+%d", params.GetVendorId().Value(), params.GetProductId().Value());
-=======
-        sprintf(txtVidPid, "VP=%d+%d", params.GetVendorId().Value(), params.GetProductId().Value());
         txtFields[numTxtFields++] = txtVidPid;
->>>>>>> 19d81ab1
     }
     else if (params.GetVendorId().HasValue())
     {
-<<<<<<< HEAD
         snprintf(txtVidPid, sizeof(txtVidPid), "VP=%d", params.GetVendorId().Value());
-=======
-        sprintf(txtVidPid, "VP=%d", params.GetVendorId().Value());
         txtFields[numTxtFields++] = txtVidPid;
->>>>>>> 19d81ab1
     }
 
     char txtDeviceType[chip::Mdns::kKeyDeviceTypeMaxLength + 4];
