/*
 *
 *    Copyright (c) 2020 Project CHIP Authors
 *
 *    Licensed under the Apache License, Version 2.0 (the "License");
 *    you may not use this file except in compliance with the License.
 *    You may obtain a copy of the License at
 *
 *        http://www.apache.org/licenses/LICENSE-2.0
 *
 *    Unless required by applicable law or agreed to in writing, software
 *    distributed under the License is distributed on an "AS IS" BASIS,
 *    WITHOUT WARRANTIES OR CONDITIONS OF ANY KIND, either express or implied.
 *    See the License for the specific language governing permissions and
 *    limitations under the License.
 */

#include "Advertiser.h"

#include <inttypes.h>
#include <stdio.h>

#include "MinimalMdnsServer.h"
#include "ServiceNaming.h"

#include <mdns/minimal/ResponseSender.h>
#include <mdns/minimal/Server.h>
#include <mdns/minimal/core/FlatAllocatedQName.h>
#include <mdns/minimal/responders/IP.h>
#include <mdns/minimal/responders/Ptr.h>
#include <mdns/minimal/responders/QueryResponder.h>
#include <mdns/minimal/responders/Srv.h>
#include <mdns/minimal/responders/Txt.h>
#include <support/CHIPMem.h>
#include <support/RandUtils.h>
#include <support/StringBuilder.h>

// Enable detailed mDNS logging for received queries
#undef DETAIL_LOGGING
// #define DETAIL_LOGGING

namespace chip {
namespace Mdns {
namespace {

using namespace mdns::Minimal;

#ifdef DETAIL_LOGGING
const char * ToString(QClass qClass)
{
    switch (qClass)
    {
    case QClass::IN:
        return "IN";
    default:
        return "???";
    }
}

const char * ToString(QType qType)
{
    switch (qType)
    {
    case QType::ANY:
        return "ANY";
    case QType::A:
        return "A";
    case QType::AAAA:
        return "AAAA";
    case QType::TXT:
        return "TXT";
    case QType::SRV:
        return "SRV";
    case QType::PTR:
        return "PTR";
    default:
        return "???";
    }
}

void LogQuery(const QueryData & data)
{
    StringBuilder<128> logString;

    logString.Add("QUERY ").Add(ToString(data.GetClass())).Add("/").Add(ToString(data.GetType())).Add(": ");

    SerializedQNameIterator name = data.GetName();
    while (name.Next())
    {
        logString.Add(name.Value()).Add(".");
    }

    ChipLogDetail(Discovery, "%s", logString.c_str());
}
#else
void LogQuery(const QueryData & data) {}
#endif

class AdvertiserMinMdns : public ServiceAdvertiser,
                          public MdnsPacketDelegate, // receive query packets
                          public ParserDelegate      // parses queries
{
public:
    AdvertiserMinMdns() : mResponseSender(&GlobalMinimalMdnsServer::Server(), &mQueryResponder)
    {
        GlobalMinimalMdnsServer::Instance().SetQueryDelegate(this);

        for (size_t i = 0; i < kMaxAllocatedResponders; i++)
        {
            mAllocatedResponders[i] = nullptr;
        }
        for (size_t i = 0; i < kMaxAllocatedQNameData; i++)
        {
            mAllocatedQNameParts[i] = nullptr;
        }
    }
    ~AdvertiserMinMdns() { Clear(); }

    // Service advertiser
    CHIP_ERROR Start(chip::Inet::InetLayer * inetLayer, uint16_t port) override;
    CHIP_ERROR Advertise(const OperationalAdvertisingParameters & params) override;
    CHIP_ERROR Advertise(const CommissionAdvertisingParameters & params) override;
    CHIP_ERROR StopPublishDevice() override;
    CHIP_ERROR GetCommissionableInstanceName(char * serviceName, size_t maxLength) override;

    // MdnsPacketDelegate
    void OnMdnsPacketData(const BytesRange & data, const chip::Inet::IPPacketInfo * info) override;

    // ParserDelegate
    void OnHeader(ConstHeaderRef & header) override { mMessageId = header.GetMessageId(); }
    void OnResource(ResourceType type, const ResourceData & data) override {}
    void OnQuery(const QueryData & data) override;

private:
    /// Sets the query responder to a blank state and frees up any
    /// allocated memory.
    void Clear();

    /// Advertise available records configured within the server
    ///
    /// Usable as boot-time advertisement of available SRV records.
    void AdvertiseRecords();

    /// Determine if advertisement on the specified interface/address is ok given the
    /// interfaces on which the mDNS server is listening
    bool ShouldAdvertiseOn(const chip::Inet::InterfaceId id, const chip::Inet::IPAddress & addr);

    QueryResponderSettings AddAllocatedResponder(RecordResponder * responder)
    {
        if (responder == nullptr)
        {
            ChipLogError(Discovery, "Responder memory allocation failed");
            return QueryResponderSettings(); // failed
        }

        for (size_t i = 0; i < kMaxAllocatedResponders; i++)
        {
            if (mAllocatedResponders[i] != nullptr)
            {
                continue;
            }

            mAllocatedResponders[i] = responder;
            return mQueryResponder.AddResponder(mAllocatedResponders[i]);
        }

        Platform::Delete(responder);
        ChipLogError(Discovery, "Failed to find free slot for adding a responder");
        return QueryResponderSettings();
    }

    /// Appends another responder to the internal replies.
    template <typename ResponderType, typename... Args>
    QueryResponderSettings AddResponder(Args &&... args)
    {
        return AddAllocatedResponder(chip::Platform::New<ResponderType>(std::forward<Args>(args)...));
    }

    void * AllocateQNameSpace(size_t size)
    {
        for (size_t i = 0; i < kMaxAllocatedQNameData; i++)
        {
            if (mAllocatedQNameParts[i] != nullptr)
            {
                continue;
            }

            mAllocatedQNameParts[i] = chip::Platform::MemoryAlloc(size);
            if (mAllocatedQNameParts[i] == nullptr)
            {
                ChipLogError(Discovery, "QName memory allocation failed");
            }
            return mAllocatedQNameParts[i];
        }
        ChipLogError(Discovery, "Failed to find free slot for adding a qname");
        return nullptr;
    }

    template <typename... Args>
    FullQName AllocateQName(Args &&... names)
    {
        void * storage = AllocateQNameSpace(FlatAllocatedQName::RequiredStorageSize(std::forward<Args>(names)...));
        if (storage == nullptr)
        {
            return FullQName();
        }
        return FlatAllocatedQName::Build(storage, std::forward<Args>(names)...);
    }

    FullQName AllocateQNameFromArray(char const * const * names, size_t num)
    {
        void * storage = AllocateQNameSpace(FlatAllocatedQName::RequiredStorageSizeFromArray(names, num));
        if (storage == nullptr)
        {
            return FullQName();
        }
        return FlatAllocatedQName::BuildFromArray(storage, names, num);
    }

    FullQName GetCommisioningTextEntries(const CommissionAdvertisingParameters & params);

    static constexpr size_t kMaxRecords             = 32;
    static constexpr size_t kMaxAllocatedResponders = 64;
    static constexpr size_t kMaxAllocatedQNameData  = 32;

    QueryResponder<kMaxRecords> mQueryResponder;
    ResponseSender mResponseSender;
    uint32_t mCommissionInstanceName1;
    uint32_t mCommissionInstanceName2;

    // current request handling
    const chip::Inet::IPPacketInfo * mCurrentSource = nullptr;
    uint32_t mMessageId                             = 0;

    // dynamically allocated items
    RecordResponder * mAllocatedResponders[kMaxAllocatedResponders];
    void * mAllocatedQNameParts[kMaxAllocatedQNameData];

    const char * mEmptyTextEntries[1] = {
        "=",
    };
};

void AdvertiserMinMdns::OnMdnsPacketData(const BytesRange & data, const chip::Inet::IPPacketInfo * info)
{
#ifdef DETAIL_LOGGING
    ChipLogDetail(Discovery, "MinMdns received a query.");
#endif

    mCurrentSource = info;
    if (!ParsePacket(data, this))
    {
        ChipLogError(Discovery, "Failed to parse mDNS query");
    }
    mCurrentSource = nullptr;
}

void AdvertiserMinMdns::OnQuery(const QueryData & data)
{
    if (mCurrentSource == nullptr)
    {
        ChipLogError(Discovery, "INTERNAL CONSISTENCY ERROR: missing query source");
        return;
    }

    LogQuery(data);

    CHIP_ERROR err = mResponseSender.Respond(mMessageId, data, mCurrentSource);
    if (err != CHIP_NO_ERROR)
    {
        ChipLogError(Discovery, "Failed to reply to query: %s", ErrorStr(err));
    }
}

CHIP_ERROR AdvertiserMinMdns::Start(chip::Inet::InetLayer * inetLayer, uint16_t port)
{
    GlobalMinimalMdnsServer::Server().Shutdown();

    Clear();

    mCommissionInstanceName1 = GetRandU32();
    mCommissionInstanceName2 = GetRandU32();

    ReturnErrorOnFailure(GlobalMinimalMdnsServer::Instance().StartServer(inetLayer, port));

    ChipLogProgress(Discovery, "CHIP minimal mDNS started advertising.");

    AdvertiseRecords();

    return CHIP_NO_ERROR;
}

/// Stops the advertiser.
CHIP_ERROR AdvertiserMinMdns::StopPublishDevice()
{
    Clear();
    return CHIP_NO_ERROR;
}

void AdvertiserMinMdns::Clear()
{
    // Init clears all responders, so that data can be freed
    mQueryResponder.Init();

    // Free all allocated data
    for (size_t i = 0; i < kMaxAllocatedResponders; i++)
    {
        if (mAllocatedResponders[i] != nullptr)
        {
            chip::Platform::Delete(mAllocatedResponders[i]);
            mAllocatedResponders[i] = nullptr;
        }
    }

    for (size_t i = 0; i < kMaxAllocatedQNameData; i++)
    {
        if (mAllocatedQNameParts[i] != nullptr)
        {
            chip::Platform::MemoryFree(mAllocatedQNameParts[i]);
            mAllocatedQNameParts[i] = nullptr;
        }
    }
}

CHIP_ERROR AdvertiserMinMdns::Advertise(const OperationalAdvertisingParameters & params)
{
    Clear();
    char nameBuffer[64] = "";

    /// need to set server name
    ReturnErrorOnFailure(MakeInstanceName(nameBuffer, sizeof(nameBuffer), params.GetPeerId()));

    FullQName operationalServiceName = AllocateQName("_chip", "_tcp", "local");
    FullQName operationalServerName  = AllocateQName(nameBuffer, "_chip", "_tcp", "local");

    ReturnErrorOnFailure(MakeHostName(nameBuffer, sizeof(nameBuffer), params.GetMac()));
    FullQName serverName = AllocateQName(nameBuffer, "local");

    if ((operationalServiceName.nameCount == 0) || (operationalServerName.nameCount == 0) || (serverName.nameCount == 0))
    {
        ChipLogError(Discovery, "Failed to allocate QNames.");
        return CHIP_ERROR_NO_MEMORY;
    }

    if (!AddResponder<PtrResponder>(operationalServiceName, operationalServerName)
             .SetReportAdditional(operationalServerName)
             .SetReportInServiceListing(true)
             .IsValid())
    {
        ChipLogError(Discovery, "Failed to add service PTR record mDNS responder");
        return CHIP_ERROR_NO_MEMORY;
    }

    if (!AddResponder<SrvResponder>(SrvResourceRecord(operationalServerName, serverName, params.GetPort()))
             .SetReportAdditional(serverName)
             .IsValid())
    {
        ChipLogError(Discovery, "Failed to add SRV record mDNS responder");
        return CHIP_ERROR_NO_MEMORY;
    }
    if (!AddResponder<TxtResponder>(TxtResourceRecord(operationalServerName, mEmptyTextEntries))
             .SetReportAdditional(serverName)
             .IsValid())
    {
        ChipLogError(Discovery, "Failed to add TXT record mDNS responder");
        return CHIP_ERROR_NO_MEMORY;
    }

    if (!AddResponder<IPv6Responder>(serverName).IsValid())
    {
        ChipLogError(Discovery, "Failed to add IPv6 mDNS responder");
        return CHIP_ERROR_NO_MEMORY;
    }

    if (params.IsIPv4Enabled())
    {
        if (!AddResponder<IPv4Responder>(serverName).IsValid())
        {
            ChipLogError(Discovery, "Failed to add IPv4 mDNS responder");
            return CHIP_ERROR_NO_MEMORY;
        }
    }

    ChipLogProgress(Discovery, "CHIP minimal mDNS configured as 'Operational device'.");

    return CHIP_NO_ERROR;
}

CHIP_ERROR AdvertiserMinMdns::GetCommissionableInstanceName(char * serviceName, size_t maxLength)
{
<<<<<<< HEAD
    if (maxLength < 17)
    {
        // TODO: find correct error code
        return CHIP_ERROR_NO_MEMORY;
    }
    size_t len = snprintf(serviceName, maxLength, ChipLogFormatX64, mCommissionInstanceName1, mCommissionInstanceName2);
    if (len >= maxLength)
    {
        return CHIP_ERROR_NO_MEMORY;
    }
    return CHIP_NO_ERROR;
}

CHIP_ERROR AdvertiserMinMdns::Advertise(const CommissionAdvertisingParameters & params)
{
    char nameBuffer[64] = "";
    ReturnErrorOnFailure(GetCommissionableInstanceName(nameBuffer, sizeof(nameBuffer)));

    const char * serviceType =
        params.GetCommissionAdvertiseMode() == CommssionAdvertiseMode::kCommissionableNode ? "_chipc" : "_chipd";

    FullQName operationalServiceName = AllocateQName(serviceType, "_udp", "local");
    FullQName operationalServerName  = AllocateQName(nameBuffer, serviceType, "_udp", "local");
=======
    Clear();
    // TODO: need to detect colisions here
    char nameBuffer[64] = "";
    size_t len          = snprintf(nameBuffer, sizeof(nameBuffer), ChipLogFormatX64, GetRandU32(), GetRandU32());
    if (len >= sizeof(nameBuffer))
    {
        return CHIP_ERROR_NO_MEMORY;
    }
    const char * serviceType = params.GetCommissionAdvertiseMode() == CommssionAdvertiseMode::kCommissionableNode
        ? kCommissionableServiceName
        : kCommissionerServiceName;
    FullQName serviceName  = AllocateQName(serviceType, kCommissionProtocol, kLocalDomain);
    FullQName instanceName = AllocateQName(nameBuffer, serviceType, kCommissionProtocol, kLocalDomain);
>>>>>>> 707a8253

    ReturnErrorOnFailure(MakeHostName(nameBuffer, sizeof(nameBuffer), params.GetMac()));
    FullQName hostName = AllocateQName(nameBuffer, kLocalDomain);

    if ((serviceName.nameCount == 0) || (instanceName.nameCount == 0) || (hostName.nameCount == 0))
    {
        ChipLogError(Discovery, "Failed to allocate QNames.");
        return CHIP_ERROR_NO_MEMORY;
    }

    if (!AddResponder<PtrResponder>(serviceName, instanceName)
             .SetReportAdditional(instanceName)
             .SetReportInServiceListing(true)
             .IsValid())
    {
        ChipLogError(Discovery, "Failed to add service PTR record mDNS responder");
        return CHIP_ERROR_NO_MEMORY;
    }

    if (!AddResponder<SrvResponder>(SrvResourceRecord(instanceName, hostName, params.GetPort()))
             .SetReportAdditional(hostName)
             .IsValid())
    {
        ChipLogError(Discovery, "Failed to add SRV record mDNS responder");
        return CHIP_ERROR_NO_MEMORY;
    }
    if (!AddResponder<IPv6Responder>(hostName).IsValid())
    {
        ChipLogError(Discovery, "Failed to add IPv6 mDNS responder");
        return CHIP_ERROR_NO_MEMORY;
    }

    if (params.IsIPv4Enabled())
    {
        if (!AddResponder<IPv4Responder>(hostName).IsValid())
        {
            ChipLogError(Discovery, "Failed to add IPv4 mDNS responder");
            return CHIP_ERROR_NO_MEMORY;
        }
    }

    if (params.GetVendorId().HasValue())
    {
        MakeServiceSubtype(nameBuffer, sizeof(nameBuffer),
                           DiscoveryFilter(DiscoveryFilterType::kVendor, params.GetVendorId().Value()));
        FullQName vendorServiceName =
            AllocateQName(nameBuffer, kSubtypeServiceNamePart, serviceType, kCommissionProtocol, kLocalDomain);
        ReturnErrorCodeIf(vendorServiceName.nameCount == 0, CHIP_ERROR_NO_MEMORY);

        if (!AddResponder<PtrResponder>(vendorServiceName, instanceName)
                 .SetReportAdditional(instanceName)
                 .SetReportInServiceListing(true)
                 .IsValid())
        {
            ChipLogError(Discovery, "Failed to add vendor PTR record mDNS responder");
            return CHIP_ERROR_NO_MEMORY;
        }
    }

    if (params.GetDeviceType().HasValue())
    {
        MakeServiceSubtype(nameBuffer, sizeof(nameBuffer),
                           DiscoveryFilter(DiscoveryFilterType::kDeviceType, params.GetDeviceType().Value()));
        FullQName vendorServiceName =
            AllocateQName(nameBuffer, kSubtypeServiceNamePart, serviceType, kCommissionProtocol, kLocalDomain);
        ReturnErrorCodeIf(vendorServiceName.nameCount == 0, CHIP_ERROR_NO_MEMORY);

        if (!AddResponder<PtrResponder>(vendorServiceName, instanceName)
                 .SetReportAdditional(instanceName)
                 .SetReportInServiceListing(true)
                 .IsValid())
        {
            ChipLogError(Discovery, "Failed to add device type PTR record mDNS responder");
            return CHIP_ERROR_NO_MEMORY;
        }
    }

    // the following sub types only apply to commissionable node advertisements
    if (params.GetCommissionAdvertiseMode() == CommssionAdvertiseMode::kCommissionableNode)
    {
        {
            MakeServiceSubtype(nameBuffer, sizeof(nameBuffer),
                               DiscoveryFilter(DiscoveryFilterType::kShort, params.GetShortDiscriminator()));
            FullQName shortServiceName =
                AllocateQName(nameBuffer, kSubtypeServiceNamePart, serviceType, kCommissionProtocol, kLocalDomain);
            ReturnErrorCodeIf(shortServiceName.nameCount == 0, CHIP_ERROR_NO_MEMORY);

            if (!AddResponder<PtrResponder>(shortServiceName, instanceName)
                     .SetReportAdditional(instanceName)
                     .SetReportInServiceListing(true)
                     .IsValid())
            {
                ChipLogError(Discovery, "Failed to add short discriminator PTR record mDNS responder");
                return CHIP_ERROR_NO_MEMORY;
            }
        }

        {
            MakeServiceSubtype(nameBuffer, sizeof(nameBuffer),
                               DiscoveryFilter(DiscoveryFilterType::kLong, params.GetLongDiscriminator()));
            FullQName longServiceName =
                AllocateQName(nameBuffer, kSubtypeServiceNamePart, serviceType, kCommissionProtocol, kLocalDomain);
            ReturnErrorCodeIf(longServiceName.nameCount == 0, CHIP_ERROR_NO_MEMORY);
            if (!AddResponder<PtrResponder>(longServiceName, instanceName)
                     .SetReportAdditional(instanceName)
                     .SetReportInServiceListing(true)
                     .IsValid())
            {
                ChipLogError(Discovery, "Failed to add long discriminator PTR record mDNS responder");
                return CHIP_ERROR_NO_MEMORY;
            }
        }

        {
            MakeServiceSubtype(nameBuffer, sizeof(nameBuffer),
                               DiscoveryFilter(DiscoveryFilterType::kCommissioningMode, params.GetCommissioningMode() ? 1 : 0));
            FullQName longServiceName =
                AllocateQName(nameBuffer, kSubtypeServiceNamePart, serviceType, kCommissionProtocol, kLocalDomain);
            ReturnErrorCodeIf(longServiceName.nameCount == 0, CHIP_ERROR_NO_MEMORY);
            if (!AddResponder<PtrResponder>(longServiceName, instanceName)
                     .SetReportAdditional(instanceName)
                     .SetReportInServiceListing(true)
                     .IsValid())
            {
                ChipLogError(Discovery, "Failed to add commissioning mode PTR record mDNS responder");
                return CHIP_ERROR_NO_MEMORY;
            }
        }

        if (params.GetCommissioningMode() && params.GetOpenWindowCommissioningMode())
        {
            MakeServiceSubtype(nameBuffer, sizeof(nameBuffer),
                               DiscoveryFilter(DiscoveryFilterType::kCommissioningModeFromCommand, 1));
            FullQName longServiceName =
                AllocateQName(nameBuffer, kSubtypeServiceNamePart, serviceType, kCommissionProtocol, kLocalDomain);
            ReturnErrorCodeIf(longServiceName.nameCount == 0, CHIP_ERROR_NO_MEMORY);
            if (!AddResponder<PtrResponder>(longServiceName, instanceName)
                     .SetReportAdditional(instanceName)
                     .SetReportInServiceListing(true)
                     .IsValid())
            {
                ChipLogError(Discovery, "Failed to add open window commissioning mode PTR record mDNS responder");
                return CHIP_ERROR_NO_MEMORY;
            }
        }
    }

    if (!AddResponder<TxtResponder>(TxtResourceRecord(instanceName, GetCommisioningTextEntries(params)))
             .SetReportAdditional(hostName)
             .IsValid())
    {
        ChipLogError(Discovery, "Failed to add TXT record mDNS responder");
        return CHIP_ERROR_NO_MEMORY;
    }

    if (params.GetCommissionAdvertiseMode() == CommssionAdvertiseMode::kCommissionableNode)
    {
        ChipLogProgress(Discovery, "CHIP minimal mDNS configured as 'Commissionable node device'.");
    }
    else
    {
        ChipLogProgress(Discovery, "CHIP minimal mDNS configured as 'Commissioner device'.");
    }

    return CHIP_NO_ERROR;
}

FullQName AdvertiserMinMdns::GetCommisioningTextEntries(const CommissionAdvertisingParameters & params)
{
    // Max number of TXT fields from the spec is 9: D, VP, AP, CM, DT, DN, RI, PI, PH.
    constexpr size_t kMaxTxtFields = 9;
    const char * txtFields[kMaxTxtFields];
    size_t numTxtFields = 0;

    char txtVidPid[chip::Mdns::kKeyVendorProductMaxLength + 4];
    if (params.GetProductId().HasValue())
    {
        sprintf(txtVidPid, "VP=%d+%d", params.GetVendorId().Value(), params.GetProductId().Value());
    }
    else
    {
        sprintf(txtVidPid, "VP=%d", params.GetVendorId().Value());
    }

    char txtDeviceType[chip::Mdns::kKeyDeviceTypeMaxLength + 4];
    if (params.GetDeviceType().HasValue())
    {
        sprintf(txtDeviceType, "DT=%d", params.GetDeviceType().Value());
        txtFields[numTxtFields++] = txtDeviceType;
    }

    char txtDeviceName[chip::Mdns::kKeyDeviceNameMaxLength + 4];
    if (params.HasValueDeviceName())
    {
<<<<<<< HEAD
        sprintf(txtDeviceName, "DN=%s", params.GetDeviceName());
    }
    else
    {
        txtDeviceName[0] = '\0';
=======
        sprintf(txtDeviceName, "DN=%s", params.GetDeviceName().Value());
        txtFields[numTxtFields++] = txtDeviceName;
>>>>>>> 707a8253
    }

    // the following sub types only apply to commissionable node advertisements
    if (params.GetCommissionAdvertiseMode() == CommssionAdvertiseMode::kCommissionableNode)
    {
        // a discriminator always exists
        char txtDiscriminator[chip::Mdns::kKeyDiscriminatorMaxLength + 3];
        sprintf(txtDiscriminator, "D=%d", params.GetLongDiscriminator());
        txtFields[numTxtFields++] = txtDiscriminator;

        if (!params.GetVendorId().HasValue())
        {
            return AllocateQName(txtDiscriminator);
        }

        char txtCommissioningMode[chip::Mdns::kKeyCommissioningModeMaxLength + 4];
        sprintf(txtCommissioningMode, "CM=%d", params.GetCommissioningMode() ? 1 : 0);
        txtFields[numTxtFields++] = txtCommissioningMode;

        char txtOpenWindowCommissioningMode[chip::Mdns::kKeyAdditionalPairingMaxLength + 4];
        if (params.GetCommissioningMode() && params.GetOpenWindowCommissioningMode())
        {
            sprintf(txtOpenWindowCommissioningMode, "AP=1");
            txtFields[numTxtFields++] = txtOpenWindowCommissioningMode;
        }

        char txtRotatingDeviceId[chip::Mdns::kKeyRotatingIdMaxLength + 4];
        if (params.HasValueRotatingId())
        {
<<<<<<< HEAD
            sprintf(txtRotatingDeviceId, "RI=%s", params.GetRotatingId());
        }
        else
        {
            txtRotatingDeviceId[0] = '\0';
=======
            sprintf(txtRotatingDeviceId, "RI=%s", params.GetRotatingId().Value());
            txtFields[numTxtFields++] = txtRotatingDeviceId;
>>>>>>> 707a8253
        }

        char txtPairingHint[chip::Mdns::kKeyPairingInstructionMaxLength + 4];
        if (params.GetPairingHint().HasValue())
        {
            sprintf(txtPairingHint, "PH=%d", params.GetPairingHint().Value());
            txtFields[numTxtFields++] = txtPairingHint;
        }

        char txtPairingInstr[chip::Mdns::kKeyPairingInstructionMaxLength + 4];
        if (params.HasValuePairingInstr())
        {
<<<<<<< HEAD
            sprintf(txtPairingInstr, "PI=%s", params.GetPairingInstr());
=======
            sprintf(txtPairingInstr, "PI=%s", params.GetPairingInstr().Value());
            txtFields[numTxtFields++] = txtPairingInstr;
>>>>>>> 707a8253
        }
    }
    if (numTxtFields == 0)
    {
        return AllocateQNameFromArray(mEmptyTextEntries, 1);
    }
    else
    {
        return AllocateQNameFromArray(txtFields, numTxtFields);
    }
} // namespace

bool AdvertiserMinMdns::ShouldAdvertiseOn(const chip::Inet::InterfaceId id, const chip::Inet::IPAddress & addr)
{
    auto & server = GlobalMinimalMdnsServer::Server();
    for (unsigned i = 0; i < server.GetEndpointCount(); i++)
    {
        const ServerBase::EndpointInfo & info = server.GetEndpoints()[i];

        if (info.udp == nullptr)
        {
            continue;
        }

        if (info.interfaceId != id)
        {
            continue;
        }

        if (info.addressType != addr.Type())
        {
            continue;
        }

        return true;
    }

    return false;
}

void AdvertiserMinMdns::AdvertiseRecords()
{
    chip::Inet::InterfaceAddressIterator interfaceAddress;

    if (!interfaceAddress.Next())
    {
        return;
    }

    for (; interfaceAddress.HasCurrent(); interfaceAddress.Next())
    {
        if (!Internal::IsCurrentInterfaceUsable(interfaceAddress))
        {
            continue;
        }

        if (!ShouldAdvertiseOn(interfaceAddress.GetInterfaceId(), interfaceAddress.GetAddress()))
        {
            continue;
        }

        chip::Inet::IPPacketInfo packetInfo;

        packetInfo.Clear();
        packetInfo.SrcAddress = interfaceAddress.GetAddress();
        if (interfaceAddress.GetAddress().IsIPv4())
        {
            BroadcastIpAddresses::GetIpv4Into(packetInfo.DestAddress);
        }
        else
        {
            BroadcastIpAddresses::GetIpv6Into(packetInfo.DestAddress);
        }
        packetInfo.SrcPort   = kMdnsPort;
        packetInfo.DestPort  = kMdnsPort;
        packetInfo.Interface = interfaceAddress.GetInterfaceId();

        QueryData queryData(QType::PTR, QClass::IN, false /* unicast */);
        queryData.SetIsBootAdvertising(true);

        mQueryResponder.ClearBroadcastThrottle();

        CHIP_ERROR err = mResponseSender.Respond(0, queryData, &packetInfo);
        if (err != CHIP_NO_ERROR)
        {
            ChipLogError(Discovery, "Failed to advertise records: %s", ErrorStr(err));
        }
    }

    // Once all automatic broadcasts are done, allow immediate replies once.
    mQueryResponder.ClearBroadcastThrottle();
}

AdvertiserMinMdns gAdvertiser;
} // namespace

ServiceAdvertiser & ServiceAdvertiser::Instance()
{
    return gAdvertiser;
}

} // namespace Mdns
} // namespace chip<|MERGE_RESOLUTION|>--- conflicted
+++ resolved
@@ -324,7 +324,6 @@
 
 CHIP_ERROR AdvertiserMinMdns::Advertise(const OperationalAdvertisingParameters & params)
 {
-    Clear();
     char nameBuffer[64] = "";
 
     /// need to set server name
@@ -388,7 +387,6 @@
 
 CHIP_ERROR AdvertiserMinMdns::GetCommissionableInstanceName(char * serviceName, size_t maxLength)
 {
-<<<<<<< HEAD
     if (maxLength < 17)
     {
         // TODO: find correct error code
@@ -407,26 +405,11 @@
     char nameBuffer[64] = "";
     ReturnErrorOnFailure(GetCommissionableInstanceName(nameBuffer, sizeof(nameBuffer)));
 
-    const char * serviceType =
-        params.GetCommissionAdvertiseMode() == CommssionAdvertiseMode::kCommissionableNode ? "_chipc" : "_chipd";
-
-    FullQName operationalServiceName = AllocateQName(serviceType, "_udp", "local");
-    FullQName operationalServerName  = AllocateQName(nameBuffer, serviceType, "_udp", "local");
-=======
-    Clear();
-    // TODO: need to detect colisions here
-    char nameBuffer[64] = "";
-    size_t len          = snprintf(nameBuffer, sizeof(nameBuffer), ChipLogFormatX64, GetRandU32(), GetRandU32());
-    if (len >= sizeof(nameBuffer))
-    {
-        return CHIP_ERROR_NO_MEMORY;
-    }
     const char * serviceType = params.GetCommissionAdvertiseMode() == CommssionAdvertiseMode::kCommissionableNode
         ? kCommissionableServiceName
         : kCommissionerServiceName;
     FullQName serviceName  = AllocateQName(serviceType, kCommissionProtocol, kLocalDomain);
     FullQName instanceName = AllocateQName(nameBuffer, serviceType, kCommissionProtocol, kLocalDomain);
->>>>>>> 707a8253
 
     ReturnErrorOnFailure(MakeHostName(nameBuffer, sizeof(nameBuffer), params.GetMac()));
     FullQName hostName = AllocateQName(nameBuffer, kLocalDomain);
@@ -621,16 +604,8 @@
     char txtDeviceName[chip::Mdns::kKeyDeviceNameMaxLength + 4];
     if (params.HasValueDeviceName())
     {
-<<<<<<< HEAD
         sprintf(txtDeviceName, "DN=%s", params.GetDeviceName());
-    }
-    else
-    {
-        txtDeviceName[0] = '\0';
-=======
-        sprintf(txtDeviceName, "DN=%s", params.GetDeviceName().Value());
         txtFields[numTxtFields++] = txtDeviceName;
->>>>>>> 707a8253
     }
 
     // the following sub types only apply to commissionable node advertisements
@@ -660,16 +635,8 @@
         char txtRotatingDeviceId[chip::Mdns::kKeyRotatingIdMaxLength + 4];
         if (params.HasValueRotatingId())
         {
-<<<<<<< HEAD
             sprintf(txtRotatingDeviceId, "RI=%s", params.GetRotatingId());
-        }
-        else
-        {
-            txtRotatingDeviceId[0] = '\0';
-=======
-            sprintf(txtRotatingDeviceId, "RI=%s", params.GetRotatingId().Value());
             txtFields[numTxtFields++] = txtRotatingDeviceId;
->>>>>>> 707a8253
         }
 
         char txtPairingHint[chip::Mdns::kKeyPairingInstructionMaxLength + 4];
@@ -682,12 +649,8 @@
         char txtPairingInstr[chip::Mdns::kKeyPairingInstructionMaxLength + 4];
         if (params.HasValuePairingInstr())
         {
-<<<<<<< HEAD
             sprintf(txtPairingInstr, "PI=%s", params.GetPairingInstr());
-=======
-            sprintf(txtPairingInstr, "PI=%s", params.GetPairingInstr().Value());
             txtFields[numTxtFields++] = txtPairingInstr;
->>>>>>> 707a8253
         }
     }
     if (numTxtFields == 0)
