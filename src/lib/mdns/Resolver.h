--- conflicted
+++ resolved
@@ -96,11 +96,8 @@
     kDeviceType,
     kCommissioningMode,
     kCommissioningModeFromCommand,
-<<<<<<< HEAD
     kInstanceName,
-=======
     kCommissioner
->>>>>>> 19d81ab1
 };
 struct DiscoveryFilter
 {
